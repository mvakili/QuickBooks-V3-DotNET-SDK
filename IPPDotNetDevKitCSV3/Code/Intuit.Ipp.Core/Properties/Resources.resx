﻿<?xml version="1.0" encoding="utf-8"?>
<root>
  <!-- 
    Microsoft ResX Schema 
    
    Version 2.0
    
    The primary goals of this format is to allow a simple XML format 
    that is mostly human readable. The generation and parsing of the 
    various data types are done through the TypeConverter classes 
    associated with the data types.
    
    Example:
    
    ... ado.net/XML headers & schema ...
    <resheader name="resmimetype">text/microsoft-resx</resheader>
    <resheader name="version">2.0</resheader>
    <resheader name="reader">System.Resources.ResXResourceReader, System.Windows.Forms, ...</resheader>
    <resheader name="writer">System.Resources.ResXResourceWriter, System.Windows.Forms, ...</resheader>
    <data name="Name1"><value>this is my long string</value><comment>this is a comment</comment></data>
    <data name="Color1" type="System.Drawing.Color, System.Drawing">Blue</data>
    <data name="Bitmap1" mimetype="application/x-microsoft.net.object.binary.base64">
        <value>[base64 mime encoded serialized .NET Framework object]</value>
    </data>
    <data name="Icon1" type="System.Drawing.Icon, System.Drawing" mimetype="application/x-microsoft.net.object.bytearray.base64">
        <value>[base64 mime encoded string representing a byte array form of the .NET Framework object]</value>
        <comment>This is a comment</comment>
    </data>
                
    There are any number of "resheader" rows that contain simple 
    name/value pairs.
    
    Each data row contains a name, and value. The row also contains a 
    type or mimetype. Type corresponds to a .NET class that support 
    text/value conversion through the TypeConverter architecture. 
    Classes that don't support this are serialized and stored with the 
    mimetype set.
    
    The mimetype is used for serialized objects, and tells the 
    ResXResourceReader how to depersist the object. This is currently not 
    extensible. For a given mimetype the value must be set accordingly:
    
    Note - application/x-microsoft.net.object.binary.base64 is the format 
    that the ResXResourceWriter will generate, however the reader can 
    read any of the formats listed below.
    
    mimetype: application/x-microsoft.net.object.binary.base64
    value   : The object must be serialized with 
            : System.Runtime.Serialization.Formatters.Binary.BinaryFormatter
            : and then encoded with base64 encoding.
    
    mimetype: application/x-microsoft.net.object.soap.base64
    value   : The object must be serialized with 
            : System.Runtime.Serialization.Formatters.Soap.SoapFormatter
            : and then encoded with base64 encoding.

    mimetype: application/x-microsoft.net.object.bytearray.base64
    value   : The object must be serialized into a byte array 
            : using a System.ComponentModel.TypeConverter
            : and then encoded with base64 encoding.
    -->
  <xsd:schema id="root" xmlns="" xmlns:xsd="http://www.w3.org/2001/XMLSchema" xmlns:msdata="urn:schemas-microsoft-com:xml-msdata">
    <xsd:import namespace="http://www.w3.org/XML/1998/namespace" />
    <xsd:element name="root" msdata:IsDataSet="true">
      <xsd:complexType>
        <xsd:choice maxOccurs="unbounded">
          <xsd:element name="metadata">
            <xsd:complexType>
              <xsd:sequence>
                <xsd:element name="value" type="xsd:string" minOccurs="0" />
              </xsd:sequence>
              <xsd:attribute name="name" use="required" type="xsd:string" />
              <xsd:attribute name="type" type="xsd:string" />
              <xsd:attribute name="mimetype" type="xsd:string" />
              <xsd:attribute ref="xml:space" />
            </xsd:complexType>
          </xsd:element>
          <xsd:element name="assembly">
            <xsd:complexType>
              <xsd:attribute name="alias" type="xsd:string" />
              <xsd:attribute name="name" type="xsd:string" />
            </xsd:complexType>
          </xsd:element>
          <xsd:element name="data">
            <xsd:complexType>
              <xsd:sequence>
                <xsd:element name="value" type="xsd:string" minOccurs="0" msdata:Ordinal="1" />
                <xsd:element name="comment" type="xsd:string" minOccurs="0" msdata:Ordinal="2" />
              </xsd:sequence>
              <xsd:attribute name="name" type="xsd:string" use="required" msdata:Ordinal="1" />
              <xsd:attribute name="type" type="xsd:string" msdata:Ordinal="3" />
              <xsd:attribute name="mimetype" type="xsd:string" msdata:Ordinal="4" />
              <xsd:attribute ref="xml:space" />
            </xsd:complexType>
          </xsd:element>
          <xsd:element name="resheader">
            <xsd:complexType>
              <xsd:sequence>
                <xsd:element name="value" type="xsd:string" minOccurs="0" msdata:Ordinal="1" />
              </xsd:sequence>
              <xsd:attribute name="name" type="xsd:string" use="required" />
            </xsd:complexType>
          </xsd:element>
        </xsd:choice>
      </xsd:complexType>
    </xsd:element>
  </xsd:schema>
  <resheader name="resmimetype">
    <value>text/microsoft-resx</value>
  </resheader>
  <resheader name="version">
    <value>2.0</value>
  </resheader>
  <resheader name="reader">
    <value>System.Resources.ResXResourceReader, System.Windows.Forms, Version=4.0.0.0, Culture=neutral, PublicKeyToken=b77a5c561934e089</value>
  </resheader>
  <resheader name="writer">
    <value>System.Resources.ResXResourceWriter, System.Windows.Forms, Version=4.0.0.0, Culture=neutral, PublicKeyToken=b77a5c561934e089</value>
  </resheader>
  <data name="AppTokenParameterName" xml:space="preserve">
    <value>appToken</value>
  </data>
  <data name="BaseUriNullMessage" xml:space="preserve">
    <value>Could not retrieve BaseURI property. The given realm might not be part of QBO.</value>
  </data>
  <data name="CommunicationErrorMessage" xml:space="preserve">
    <value>There was an error while communicating with the Ids Server.</value>
  </data>
  <data name="CurrentCompanyNullMessage" xml:space="preserve">
    <value>The CurrentCompany property of Quickbase Online User is null.</value>
  </data>
  <data name="ErrorCodeMissing" xml:space="preserve">
    <value>API response without Error code element.</value>
  </data>
  <data name="ErrorCodeNonNemeric" xml:space="preserve">
    <value>Error code "{0}" not numeric!</value>
  </data>
  <data name="ErrorDetails0" xml:space="preserve">
    <value>{0} (Error {1}, Detail: {2})</value>
  </data>
  <data name="ErrorDetails1" xml:space="preserve">
    <value>{0} (Error {1})</value>
  </data>
  <data name="ErrorWithNoText" xml:space="preserve">
    <value>Error {0}</value>
  </data>
  <data name="ExceptionGeneratedMessage" xml:space="preserve">
    <value>Exception has been generated: {0}.</value>
  </data>
  <data name="NoServiceTypeResponseMessage" xml:space="preserve">
    <value>The response did not contain the service type.</value>
  </data>
  <data name="ParameterNotNullEmptyMessage" xml:space="preserve">
    <value>Parameter Cannot be null or empty.</value>
  </data>
  <data name="ParameterNotNullMessage" xml:space="preserve">
    <value>Parameter cannot be null.</value>
  </data>
  <data name="RealmIdNotFoundMessage" xml:space="preserve">
    <value>The realm id for the appToken could not be found.</value>
  </data>
  <data name="RealmIdParameterName" xml:space="preserve">
    <value>realmId</value>
  </data>
  <data name="RequestValidatorParameterName" xml:space="preserve">
    <value>requestValidator</value>
  </data>
  <data name="ResponseStreamNullOrEmptyMessage" xml:space="preserve">
    <value>The Response Stream was null or empty.</value>
  </data>
  <data name="ResponseStreamReadFailedMessage" xml:space="preserve">
    <value>Failed to read the response stream.</value>
  </data>
  <data name="SerializationExceptionMessage" xml:space="preserve">
    <value>The Deserialization to Quickbooks Online User failed.</value>
  </data>
  <data name="ValidDirectoryPathMessage" xml:space="preserve">
    <value>Please specify a valid directory path.</value>
  </data>
  <data name="DefaultMinorVersionValue" xml:space="preserve">
<<<<<<< HEAD
    <value>36</value>
=======
    <value>37</value>
>>>>>>> 5c5ae06c
  </data>
  <data name="ArgumentCannotBeGreaterThanBaseline" xml:space="preserve">
    <value>The specified argument {0} cannot be greater than its ceiling value of {1}.</value>
  </data>
  <data name="ArgumentCannotBeNegative" xml:space="preserve">
    <value>The specified argument {0} cannot be initialized with a negative value.</value>
  </data>
  <data name="RetryLimitExceeded" xml:space="preserve">
    <value>The action has exceeded its defined retry limit.</value>
  </data>
</root><|MERGE_RESOLUTION|>--- conflicted
+++ resolved
@@ -178,11 +178,7 @@
     <value>Please specify a valid directory path.</value>
   </data>
   <data name="DefaultMinorVersionValue" xml:space="preserve">
-<<<<<<< HEAD
-    <value>36</value>
-=======
     <value>37</value>
->>>>>>> 5c5ae06c
   </data>
   <data name="ArgumentCannotBeGreaterThanBaseline" xml:space="preserve">
     <value>The specified argument {0} cannot be greater than its ceiling value of {1}.</value>
