--- conflicted
+++ resolved
@@ -212,10 +212,6 @@
 
                                // Log Request Body to a file
                                this.RequestLogging.LogPlatformRequests(" RequestUrl: " + request.RequestUri + ", Request Payload: " + this.requestBody, true);
-<<<<<<< HEAD
-
-=======
->>>>>>> 5c5ae06c
 
                                // Using encoding get the byte value of the requestBody.
                                UTF8Encoding encoding = new UTF8Encoding();
@@ -424,29 +420,18 @@
                 }
             }
 
-<<<<<<< HEAD
-
-=======
->>>>>>> 5c5ae06c
             string response_intuit_tid_header = "";
             //get intuit_tid header
             for (int i = 0; i < response.Headers.Count; ++i)
             {
-<<<<<<< HEAD
-                if(response.Headers.Keys[i] == "intuit_tid")
-=======
                 if (response.Headers.Keys[i] == "intuit_tid")
->>>>>>> 5c5ae06c
                 {
                     response_intuit_tid_header = response.Headers[i];
                 }
             }
             // Log the response to Disk.
             this.RequestLogging.LogPlatformRequests(" Response Intuit_Tid header: " + response_intuit_tid_header + ", Response Payload: " + resultString, false);
-<<<<<<< HEAD
-=======
-
->>>>>>> 5c5ae06c
+
 
             //log response to logs
             TraceSwitch traceSwitch = new TraceSwitch("IPPTraceSwitch", "IPP Trace Switch");
@@ -570,11 +555,7 @@
             HttpWebRequest request = (HttpWebRequest)asynchronousResult.AsyncState;
 
             // Log Request Body to a file
-<<<<<<< HEAD
-            this.RequestLogging.LogPlatformRequests(" RequestUrl: " +request.RequestUri+ ", Request Payload: " +this.requestBody, true);
-=======
             this.RequestLogging.LogPlatformRequests(" RequestUrl: " + request.RequestUri + ", Request Payload: " + this.requestBody, true);
->>>>>>> 5c5ae06c
 
             UTF8Encoding encoding = new UTF8Encoding();
             byte[] content = encoding.GetBytes(this.requestBody);
