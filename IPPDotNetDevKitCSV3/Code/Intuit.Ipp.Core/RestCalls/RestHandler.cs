﻿////********************************************************************
// <copyright file="RestHandler.cs" company="Intuit">
/*******************************************************************************
 * Copyright 2016 Intuit
 *
 * Licensed under the Apache License, Version 2.0 (the "License");
 * you may not use this file except in compliance with the License.
 * You may obtain a copy of the License at
 *
 *     http://www.apache.org/licenses/LICENSE-2.0
 *
 * Unless required by applicable law or agreed to in writing, software
 * distributed under the License is distributed on an "AS IS" BASIS,
 * WITHOUT WARRANTIES OR CONDITIONS OF ANY KIND, either express or implied.
 * See the License for the specific language governing permissions and
 * limitations under the License.
 *******************************************************************************/
// <summary>This file contains SdkException.</summary>
// <summary>This file contains logic for REST Handler.</summary>
////********************************************************************

using System.Diagnostics;

namespace Intuit.Ipp.Core.Rest
{
    using System;
    using System.Net;
    using System.Text;
    using Intuit.Ipp.Diagnostics;
    using Intuit.Ipp.Utility;
    using System.IO;
    using System.Collections.Generic;

    /// <summary>
    /// Rest Handler class.
    /// </summary>
    /// <seealso cref="RestHandler"/>
    public abstract class RestHandler : IRestHandler
    {
        /// <summary>
        /// Gets or sets the context.
        /// </summary>
        /// <value>
        /// The context.
        /// </value>
        private ServiceContext serviceContext;

        /// <summary>
        /// Response serializer.
        /// </summary>
        private IEntitySerializer responseSerializer;

        /// <summary>
        /// Initializes a new instance of the <see cref="RestHandler"/> class.
        /// </summary>
        /// <param name="context">The Service Context.</param>
        protected RestHandler(ServiceContext context)
            : this()
        {
            this.serviceContext = context;
            this.RequestCompressor = CoreHelper.GetCompressor(this.serviceContext, true);
            this.ResponseCompressor = CoreHelper.GetCompressor(this.serviceContext, false);
            this.RequestSerializer = CoreHelper.GetSerializer(this.serviceContext, true);
            this.responseSerializer = CoreHelper.GetSerializer(this.serviceContext, false);
            this.RequestLogging = CoreHelper.GetRequestLogging(this.serviceContext);
        }

        /// <summary>
        /// Initializes a new instance of the <see cref="RestHandler"/> class.
        /// </summary>
        protected RestHandler()
        {
        }

        /// <summary>
        /// Gets a value indicating whether to write to request stream or not.
        /// For async requests GetRequestStream is an async operation.
        /// </summary>
        internal abstract bool IsSyncRequestStream { get; }

        /// <summary>
        /// Gets or sets Request compressor.
        /// </summary>
        internal ICompressor RequestCompressor { get; set; }

        /// <summary>
        /// Gets or sets Response compressor.
        /// </summary>
        internal ICompressor ResponseCompressor { get; set; }

        /// <summary>
        /// Gets or sets Request serializer.
        /// </summary>
        internal IEntitySerializer RequestSerializer { get; set; }

        /// <summary>
        /// Gets or sets Request Logging.
        /// </summary>
        internal LogRequestsToDisk RequestLogging { get; set; }

        /// <summary>
        /// Gets or sets the minorVersion.
        /// </summary>
        internal string MinorVersion { get; set; }

        /// <summary>
        /// Gets or sets the Include param.
        /// </summary>
        internal List<String> Include { get; set; }

        /// <-summary>
        /// Gets or sets the requestId param.
        /// </summary>
        internal string RequestId { get; set; }

        /// <summary>
        /// Prepares the HttpWebRequest along with authentication header added to the request.
        /// </summary>
        /// <param name="requestParameters">The parameters.</param>
        /// <param name="requestBody">The request entity.</param>
        /// <param name="oauthRequestUri">The OAuth request uri.</param>
        /// <returns>
        /// Http web request object.
        /// </returns>
        public virtual System.Net.HttpWebRequest PrepareRequest(RequestParameters requestParameters, object requestBody, string oauthRequestUri, bool includeRequestId = true)
        {
            this.serviceContext.IppConfiguration.Logger.CustomLogger.Log(TraceLevel.Info, "Called PrepareRequest method");

            // This step is required since the configuration settings might have been changed.
            this.RequestCompressor = CoreHelper.GetCompressor(this.serviceContext, true);
            this.ResponseCompressor = CoreHelper.GetCompressor(this.serviceContext, false);
            this.RequestSerializer = CoreHelper.GetSerializer(this.serviceContext, true);
            this.responseSerializer = CoreHelper.GetSerializer(this.serviceContext, false);

            this.Include = this.serviceContext.Include;
            this.MinorVersion = this.serviceContext.MinorVersion;
            this.RequestId = this.serviceContext.RequestId;

            string requestEndpoint;
            // Prepare the request Uri from base Uri and resource Uri.
            if (oauthRequestUri == null)
            {
                requestEndpoint = this.serviceContext.BaseUrl + StripFirstSlash(requestParameters.ResourceUri);
            }
            else
            {
                requestEndpoint = oauthRequestUri;
            }

            if (this.Include != null && this.Include.Count > 0)
            {
                requestEndpoint = this.AppendQueryParameters(requestEndpoint, "include", string.Join(",", this.Include.ToArray()));
            }

            requestEndpoint = !String.IsNullOrWhiteSpace(this.MinorVersion) ? this.AppendQueryParameters(requestEndpoint, "minorversion", this.MinorVersion) : this.AppendQueryParameters(requestEndpoint, "minorversion", Properties.Resources.DefaultMinorVersionValue);

            if (!String.IsNullOrWhiteSpace(this.RequestId))
            {
                if (requestBody != null && requestBody is Intuit.Ipp.Data.IntuitBatchRequest)
                {
                    //The maximum request ID + batch ID length is 50 characters.
                    //For backwards compatibility, truncate the request ID if necessary.
                    Intuit.Ipp.Data.IntuitBatchRequest batchRequest = (Intuit.Ipp.Data.IntuitBatchRequest)requestBody;
                    int maximumBatchIdLength = 0;
                    for (int batchIndex = 0; batchIndex < batchRequest.BatchItemRequest.Length; batchIndex++)
                    {
                        maximumBatchIdLength = Math.Max(maximumBatchIdLength, batchRequest.BatchItemRequest[batchIndex].bId.Length);
                    }
                    this.RequestId = this.RequestId.Substring(0, (int)Math.Min(this.RequestId.Length, 50 - maximumBatchIdLength));
                }

                if (includeRequestId)
                {
                    requestEndpoint = requestEndpoint.Contains("?") ? requestEndpoint += "&" : requestEndpoint += "?";
                    requestEndpoint += "requestid=";
                    requestEndpoint += this.RequestId;
                }
            }

            Uri requestUri = new Uri(requestEndpoint);

            // Create the HttpWebRequest using the requestUri created above.
            HttpWebRequest httpWebRequest = WebRequest.Create(requestUri) as HttpWebRequest;

            // Set the Method 
            httpWebRequest.Method = requestParameters.Verb.ToString();

            // Set the content type
            httpWebRequest.ContentType = requestParameters.ContentType;
            
            // Set the accept header type to JSON.
            if (this.responseSerializer is JsonObjectSerializer)
            {
                httpWebRequest.Accept = CoreConstants.CONTENTTYPE_APPLICATIONJSON;
            }

            // If the service type is IPS then set the Api name in header. 
            if (this.serviceContext.ServiceType == IntuitServicesType.IPS && (oauthRequestUri == null))
            {
                // Add the API name as header to the request.
                httpWebRequest.Headers.Add(CoreConstants.APIACTIONHEADER, requestParameters.ApiName);
            }

            if (this.RequestCompressor != null)
            {
                httpWebRequest.Headers.Add(CoreConstants.CONTENTENCODING, this.RequestCompressor.DataCompressionFormat.ToString().ToLowerInvariant());
            }

            if (this.ResponseCompressor != null)
            {
                httpWebRequest.Headers.Add(CoreConstants.ACCEPTENCODING, this.ResponseCompressor.DataCompressionFormat.ToString().ToLowerInvariant());
            }

            // This indicates whether a sync call or an async call is to be made. For an async call
            // the GetRequestStream is an async call so do not call it here.
            if (this.IsSyncRequestStream)
            {
                // When the Verb is POST, we need to serialize the request xml to body.
                if (requestParameters.Verb == HttpVerbType.POST)
                {
                    byte[] content = null;

                    MemoryStream streamRequestBody = requestBody as MemoryStream;
                    StringBuilder requestXML = new StringBuilder();
                    if (streamRequestBody == null)
                    {

                        // Check whether the requestBody is null or not.
                        if (requestBody != null)
                        {
                            // Check whether the requestBody is string type.
                            string stringRequestBody = requestBody as string;
                            if (!string.IsNullOrWhiteSpace(stringRequestBody))
                            {
                                // If yes then append the string to the builder.
                                requestXML.Append(stringRequestBody);
                            }
                            else
                            {
                                // If not, then serialize the requestBody using the Serializer and append to builder.
                                requestXML.Append(this.RequestSerializer.Serialize(requestBody));
                            }

                            // Log Request Body to a file
<<<<<<< HEAD
                            this.RequestLogging.LogPlatformRequests(" RequestUrl: "+ requestEndpoint+ ", Request Payload:" +requestXML.ToString(), true);
=======
                            this.RequestLogging.LogPlatformRequests(" RequestUrl: " + requestEndpoint + ", Request Payload:" + requestXML.ToString(), true);

>>>>>>> 5c5ae06c

                            // Use of encoding to get bytes used to write to request stream.
                            UTF8Encoding encoding = new UTF8Encoding();
                            content = encoding.GetBytes(requestXML.ToString());
                        }
                    }
                    else
                    {
                        content = streamRequestBody.ToArray();
                    }


                    TraceSwitch traceSwitch = new TraceSwitch("IPPTraceSwitch", "IPP Trace Switch");
                    // Set the request properties.
                    this.serviceContext.IppConfiguration.Logger.CustomLogger.Log(TraceLevel.Info, (int)traceSwitch.Level > (int)TraceLevel.Info ? "Adding the payload to request.\n Start dump: \n" + requestXML.ToString() : "Adding the payload to request.");

                    if (content != null)
                    {
                        if (this.RequestCompressor != null)
                        {
                            // Get the request stream.
                            using (var requestStream = httpWebRequest.GetRequestStream())
                            {
                                this.RequestCompressor.Compress(content, requestStream);
                            }
                        }
                        else
                        {
                            // Get the request stream.
                            using (var stream = httpWebRequest.GetRequestStream())
                            {
                                // Write the content to stream.
                                stream.Write(content, 0, content.Length);
                            }
                        }
                    }
                }
            }

            // Authorize the request
            this.serviceContext.IppConfiguration.Security.Authorize(httpWebRequest, requestBody == null ? null : requestBody.ToString());

            // Add the Request Source header value.
            httpWebRequest.UserAgent = CoreConstants.REQUESTSOURCEHEADER;

            // Return the created http web request.
            return httpWebRequest;
        }

        private string StripFirstSlash(string uri)
        {
            if (string.Compare(uri, 0, "/", 0, 1) == 0)
            {
                return uri.Substring(1, uri.Length - 1);
            }
            return uri;
        }

        private string AppendQueryParameters(string requestEndpoint, string name, string value)
        {
            System.Text.StringBuilder requestEndpointBuilder = new System.Text.StringBuilder(requestEndpoint);
            requestEndpointBuilder.Append(requestEndpoint.Contains("?") ? "&" : "?");
            requestEndpointBuilder.Append(name);
            requestEndpointBuilder.Append("=");
            requestEndpointBuilder.Append(value);
            return requestEndpointBuilder.ToString();
        }

        /// <summary>
        /// Returns the response by calling REST service.
        /// </summary>
        /// <param name="request">The request.</param>
        /// <returns>Response from REST service.</returns>
        public abstract string GetResponse(System.Net.HttpWebRequest request);

        /// <summary>
        /// Returns the response stream by calling REST service.
        /// </summary>
        /// <param name="request">The request.</param>
        /// <returns>Response from REST service.</returns>
        public abstract byte[] GetResponseStream(System.Net.HttpWebRequest request);
    }
}<|MERGE_RESOLUTION|>--- conflicted
+++ resolved
@@ -108,7 +108,7 @@
         /// </summary>
         internal List<String> Include { get; set; }
 
-        /// <-summary>
+        /// <summary>
         /// Gets or sets the requestId param.
         /// </summary>
         internal string RequestId { get; set; }
@@ -242,12 +242,8 @@
                             }
 
                             // Log Request Body to a file
-<<<<<<< HEAD
-                            this.RequestLogging.LogPlatformRequests(" RequestUrl: "+ requestEndpoint+ ", Request Payload:" +requestXML.ToString(), true);
-=======
                             this.RequestLogging.LogPlatformRequests(" RequestUrl: " + requestEndpoint + ", Request Payload:" + requestXML.ToString(), true);
 
->>>>>>> 5c5ae06c
 
                             // Use of encoding to get bytes used to write to request stream.
                             UTF8Encoding encoding = new UTF8Encoding();
@@ -261,6 +257,7 @@
 
 
                     TraceSwitch traceSwitch = new TraceSwitch("IPPTraceSwitch", "IPP Trace Switch");
+                    
                     // Set the request properties.
                     this.serviceContext.IppConfiguration.Logger.CustomLogger.Log(TraceLevel.Info, (int)traceSwitch.Level > (int)TraceLevel.Info ? "Adding the payload to request.\n Start dump: \n" + requestXML.ToString() : "Adding the payload to request.");
 
