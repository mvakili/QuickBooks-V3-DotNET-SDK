--- conflicted
+++ resolved
@@ -1,48 +1,17 @@
-<<<<<<< HEAD
-﻿<?xml version="1.0" encoding="utf-8"?>
-<Project ToolsVersion="14.0" DefaultTargets="Build" xmlns="http://schemas.microsoft.com/developer/msbuild/2003">
-  <Import Project="..\packages\Microsoft.Net.Compilers.2.10.0\build\Microsoft.Net.Compilers.props" Condition="Exists('..\packages\Microsoft.Net.Compilers.2.10.0\build\Microsoft.Net.Compilers.props')" />
-=======
 ﻿<Project Sdk="Microsoft.NET.Sdk">
 
->>>>>>> 5c5ae06c
   <PropertyGroup>
     <TargetFramework>netcoreapp2.0</TargetFramework>
     <OutputPath>$(SolutionDir)\artifacts\tests</OutputPath>
   </PropertyGroup>
 
   <ItemGroup>
-<<<<<<< HEAD
-    <Reference Include="DevDefined.OAuth, Version=1.0.0.0, Culture=neutral, PublicKeyToken=a3261f5b4697e67d, processorArchitecture=MSIL">
-      <HintPath>..\packages\DevDefined.OAuth.0.2\lib\DevDefined.OAuth.dll</HintPath>
-    </Reference>
-    <Reference Include="Intuit.Ipp.OAuth2PlatformClient">
-      <HintPath>..\..\SDK Assemblies\Intuit.Ipp.OAuth2PlatformClient.dll</HintPath>
-    </Reference>
-    <Reference Include="Newtonsoft.Json, Version=12.0.0.0, Culture=neutral, PublicKeyToken=30ad4fe6b2a6aeed, processorArchitecture=MSIL">
-      <HintPath>..\packages\Newtonsoft.Json.12.0.1\lib\net45\Newtonsoft.Json.dll</HintPath>
-    </Reference>
-    <Reference Include="System" />
-    <Reference Include="System.configuration" />
-    <Reference Include="System.Net" />
-    <Reference Include="System.Net.Http" />
-    <Reference Include="System.Net.Http.Formatting, Version=5.2.7.0, Culture=neutral, PublicKeyToken=31bf3856ad364e35, processorArchitecture=MSIL">
-      <HintPath>..\packages\Microsoft.AspNet.WebApi.Client.5.2.7\lib\net45\System.Net.Http.Formatting.dll</HintPath>
-    </Reference>
-    <Reference Include="System.Web.Http, Version=5.2.7.0, Culture=neutral, PublicKeyToken=31bf3856ad364e35, processorArchitecture=MSIL">
-      <HintPath>..\packages\Microsoft.AspNet.WebApi.Core.5.2.7\lib\net45\System.Web.Http.dll</HintPath>
-    </Reference>
-    <Reference Include="System.Web.Http.WebHost, Version=5.2.7.0, Culture=neutral, PublicKeyToken=31bf3856ad364e35, processorArchitecture=MSIL">
-      <HintPath>..\packages\Microsoft.AspNet.WebApi.WebHost.5.2.7\lib\net45\System.Web.Http.WebHost.dll</HintPath>
-    </Reference>
-=======
     <PackageReference Include="Microsoft.NET.Test.Sdk" Version="15.9.0" />
     <PackageReference Include="MSTest.TestAdapter" Version="1.4.0" />
     <PackageReference Include="MSTest.TestFramework" Version="1.4.0" />
     <PackageReference Include="System.Configuration.ConfigurationManager" Version="4.5.0" />
     <PackageReference Include="System.Net.Http" Version="4.3.4" />
     <PackageReference Include="System.Runtime" Version="4.3.1" />
->>>>>>> 5c5ae06c
   </ItemGroup>
 
   <ItemGroup>
@@ -77,41 +46,5 @@
       <CopyToOutputDirectory>PreserveNewest</CopyToOutputDirectory>
     </None>
   </ItemGroup>
-<<<<<<< HEAD
-  <Choose>
-    <When Condition="'$(VisualStudioVersion)' == '10.0' And '$(IsCodedUITest)' == 'True'">
-      <ItemGroup>
-        <Reference Include="Microsoft.VisualStudio.QualityTools.CodedUITestFramework, Version=10.0.0.0, Culture=neutral, PublicKeyToken=b03f5f7f11d50a3a, processorArchitecture=MSIL">
-          <Private>False</Private>
-        </Reference>
-        <Reference Include="Microsoft.VisualStudio.TestTools.UITest.Common, Version=10.0.0.0, Culture=neutral, PublicKeyToken=b03f5f7f11d50a3a, processorArchitecture=MSIL">
-          <Private>False</Private>
-        </Reference>
-        <Reference Include="Microsoft.VisualStudio.TestTools.UITest.Extension, Version=10.0.0.0, Culture=neutral, PublicKeyToken=b03f5f7f11d50a3a, processorArchitecture=MSIL">
-          <Private>False</Private>
-        </Reference>
-        <Reference Include="Microsoft.VisualStudio.TestTools.UITesting, Version=10.0.0.0, Culture=neutral, PublicKeyToken=b03f5f7f11d50a3a, processorArchitecture=MSIL">
-          <Private>False</Private>
-        </Reference>
-      </ItemGroup>
-    </When>
-  </Choose>
-  <Import Project="$(VSToolsPath)\TeamTest\Microsoft.TestTools.targets" Condition="Exists('$(VSToolsPath)\TeamTest\Microsoft.TestTools.targets')" />
-  <Import Project="$(MSBuildToolsPath)\Microsoft.CSharp.targets" />
-  <Target Name="EnsureNuGetPackageBuildImports" BeforeTargets="PrepareForBuild">
-    <PropertyGroup>
-      <ErrorText>This project references NuGet package(s) that are missing on this computer. Use NuGet Package Restore to download them.  For more information, see http://go.microsoft.com/fwlink/?LinkID=322105. The missing file is {0}.</ErrorText>
-    </PropertyGroup>
-    <Error Condition="!Exists('..\packages\Microsoft.Net.Compilers.2.10.0\build\Microsoft.Net.Compilers.props')" Text="$([System.String]::Format('$(ErrorText)', '..\packages\Microsoft.Net.Compilers.2.10.0\build\Microsoft.Net.Compilers.props'))" />
-  </Target>
-  <!-- To modify your build process, add your task inside one of the targets below and uncomment it. 
-       Other similar extension points exist, see Microsoft.Common.targets.
-  <Target Name="BeforeBuild">
-  </Target>
-  <Target Name="AfterBuild">
-  </Target>
-  -->
-=======
 
->>>>>>> 5c5ae06c
 </Project>