--- conflicted
+++ resolved
@@ -1,210 +1,5 @@
-<<<<<<< HEAD
-﻿<?xml version="1.0" encoding="utf-8"?>
-<Project ToolsVersion="12.0" DefaultTargets="Build" xmlns="http://schemas.microsoft.com/developer/msbuild/2003">
-  <Import Project="..\..\Code\packages\Microsoft.Net.Compilers.2.10.0\build\Microsoft.Net.Compilers.props" Condition="Exists('..\..\Code\packages\Microsoft.Net.Compilers.2.10.0\build\Microsoft.Net.Compilers.props')" />
-  <PropertyGroup>
-    <Configuration Condition=" '$(Configuration)' == '' ">Debug</Configuration>
-    <Platform Condition=" '$(Platform)' == '' ">AnyCPU</Platform>
-    <ProductVersion>9.0.30729</ProductVersion>
-    <SchemaVersion>2.0</SchemaVersion>
-    <ProjectGuid>{A2171F32-6AB4-4BA4-920B-EB1D28F5F7F2}</ProjectGuid>
-    <OutputType>Library</OutputType>
-    <AppDesignerFolder>Properties</AppDesignerFolder>
-    <RootNamespace>Intuit.Ipp.LinqExtender</RootNamespace>
-    <AssemblyName>Intuit.Ipp.LinqExtender</AssemblyName>
-    <TargetFrameworkVersion>v4.6.1</TargetFrameworkVersion>
-    <FileAlignment>512</FileAlignment>
-    <SccProjectName>
-    </SccProjectName>
-    <SccLocalPath>
-    </SccLocalPath>
-    <SccAuxPath>
-    </SccAuxPath>
-    <SccProvider>
-    </SccProvider>
-    <FileUpgradeFlags>
-    </FileUpgradeFlags>
-    <OldToolsVersion>3.5</OldToolsVersion>
-    <UpgradeBackupLocation />
-    <PublishUrl>publish\</PublishUrl>
-    <Install>true</Install>
-    <InstallFrom>Disk</InstallFrom>
-    <UpdateEnabled>false</UpdateEnabled>
-    <UpdateMode>Foreground</UpdateMode>
-    <UpdateInterval>7</UpdateInterval>
-    <UpdateIntervalUnits>Days</UpdateIntervalUnits>
-    <UpdatePeriodically>false</UpdatePeriodically>
-    <UpdateRequired>false</UpdateRequired>
-    <MapFileExtensions>true</MapFileExtensions>
-    <ApplicationRevision>0</ApplicationRevision>
-    <ApplicationVersion>1.0.0.%2a</ApplicationVersion>
-    <IsWebBootstrapper>false</IsWebBootstrapper>
-    <UseApplicationTrust>false</UseApplicationTrust>
-    <BootstrapperEnabled>true</BootstrapperEnabled>
-    <TargetFrameworkProfile />
-    <NuGetPackageImportStamp>
-    </NuGetPackageImportStamp>
-  </PropertyGroup>
-  <PropertyGroup Condition=" '$(Configuration)|$(Platform)' == 'Debug|AnyCPU' ">
-    <DebugSymbols>true</DebugSymbols>
-    <DebugType>full</DebugType>
-    <Optimize>false</Optimize>
-    <OutputPath>bin\Debug\Net35\</OutputPath>
-    <DefineConstants>DEBUG;TRACE</DefineConstants>
-    <ErrorReport>prompt</ErrorReport>
-    <WarningLevel>4</WarningLevel>
-    <PlatformTarget>AnyCPU</PlatformTarget>
-    <DocumentationFile>bin\Debug\Net35\Intuit.Ipp.LinqExtender.xml</DocumentationFile>
-    <NoWarn>1591 1573 1572 1574</NoWarn>
-    <Prefer32Bit>false</Prefer32Bit>
-  </PropertyGroup>
-  <PropertyGroup Condition=" '$(Configuration)|$(Platform)' == 'Release|AnyCPU' ">
-    <DebugType>pdbonly</DebugType>
-    <Optimize>true</Optimize>
-    <OutputPath>bin\Release\</OutputPath>
-    <DefineConstants>TRACE</DefineConstants>
-    <ErrorReport>prompt</ErrorReport>
-    <WarningLevel>4</WarningLevel>
-    <DocumentationFile>bin\Release\Intuit.Ipp.LinqExtender.xml</DocumentationFile>
-    <Prefer32Bit>false</Prefer32Bit>
-  </PropertyGroup>
-  <PropertyGroup>
-    <SignAssembly>false</SignAssembly>
-  </PropertyGroup>
-  <PropertyGroup>
-    <AssemblyOriginatorKeyFile>..\..\Code\SigningKeys\DotNetSdkForQuickBooksApiV3.snk</AssemblyOriginatorKeyFile>
-  </PropertyGroup>
-  <ItemGroup>
-    <Reference Include="DevDefined.OAuth, Version=1.0.0.0, Culture=neutral, PublicKeyToken=a3261f5b4697e67d, processorArchitecture=MSIL">
-      <HintPath>..\..\Code\packages\DevDefined.OAuth.0.2\lib\DevDefined.OAuth.dll</HintPath>
-    </Reference>
-    <Reference Include="Newtonsoft.Json, Version=12.0.0.0, Culture=neutral, PublicKeyToken=30ad4fe6b2a6aeed, processorArchitecture=MSIL">
-      <HintPath>..\..\Code\packages\Newtonsoft.Json.12.0.1\lib\net45\Newtonsoft.Json.dll</HintPath>
-    </Reference>
-    <Reference Include="System" />
-    <Reference Include="System.Core">
-      <RequiredTargetFramework>3.5</RequiredTargetFramework>
-    </Reference>
-    <Reference Include="System.Data" />
-    <Reference Include="System.Net.Http" />
-    <Reference Include="System.Net.Http.Formatting, Version=5.2.7.0, Culture=neutral, PublicKeyToken=31bf3856ad364e35, processorArchitecture=MSIL">
-      <HintPath>..\..\Code\packages\Microsoft.AspNet.WebApi.Client.5.2.7\lib\net45\System.Net.Http.Formatting.dll</HintPath>
-    </Reference>
-    <Reference Include="System.Web.Http, Version=5.2.7.0, Culture=neutral, PublicKeyToken=31bf3856ad364e35, processorArchitecture=MSIL">
-      <HintPath>..\..\Code\packages\Microsoft.AspNet.WebApi.Core.5.2.7\lib\net45\System.Web.Http.dll</HintPath>
-    </Reference>
-    <Reference Include="System.Web.Http.WebHost, Version=5.2.7.0, Culture=neutral, PublicKeyToken=31bf3856ad364e35, processorArchitecture=MSIL">
-      <HintPath>..\..\Code\packages\Microsoft.AspNet.WebApi.WebHost.5.2.7\lib\net45\System.Web.Http.WebHost.dll</HintPath>
-    </Reference>
-    <Reference Include="System.Xml" />
-  </ItemGroup>
-  <ItemGroup>
-    <Compile Include="..\..\Code\VersionInfo.cs">
-      <Link>VersionInfo.cs</Link>
-    </Compile>
-    <Compile Include="Abstraction\Documentation\NamespaceDoc.cs" />
-    <Compile Include="Abstraction\IQueryContextImpl.cs" />
-    <Compile Include="Ast\BlockExpression.cs" />
-    <Compile Include="Ast\Documentation\NamespaceDoc.cs" />
-    <Compile Include="Ast\LambdaExpression.cs" />
-    <Compile Include="Ast\LiteralExpression.cs" />
-    <Compile Include="Ast\LogicalExpression.cs" />
-    <Compile Include="Ast\MemberExpression.cs" />
-    <Compile Include="Ast\MethodCallExpression.cs" />
-    <Compile Include="Ast\NotExpression.cs" />
-    <Compile Include="Ast\OrderbyExpression.cs" />
-    <Compile Include="Ast\SelectExpression.cs" />
-    <Compile Include="Ast\TypeExpression.cs" />
-    <Compile Include="Ast\BinaryExpression.cs" />
-    <Compile Include="Attributes\Documentation\NamespaceDoc.cs" />
-    <Compile Include="CodeType.cs" />
-    <Compile Include="Ast\Expression.cs" />
-    <Compile Include="Attributes\NameAttribute.cs" />
-    <Compile Include="Attributes\UniqueIdentifierAttribute.cs" />
-    <Compile Include="Attributes\IgnoreAttribute.cs" />
-    <Compile Include="Bucket.cs" />
-    <Compile Include="BucketImpl.cs" />
-    <Compile Include="Buckets.cs" />
-    <Compile Include="BucketItem.cs" />
-    <Compile Include="ClassGenerator.cs" />
-    <Compile Include="Collection\Documentation\NamespaceDoc.cs" />
-    <Compile Include="Collection\ReadOnlyQueryCollection.cs" />
-    <Compile Include="Documentation\NamespaceDoc.cs" />
-    <Compile Include="Fluent\Documentation\NamespaceDoc.cs" />
-    <Compile Include="Fluent\FluentMethod.cs" />
-    <Compile Include="LogicalOperator.cs" />
-    <Compile Include="ExpressionVisitor.cs" />
-    <Compile Include="Fluent\FluentBucket.cs" />
-    <Compile Include="Fluent\FluentEntity.cs" />
-    <Compile Include="Fluent\FluentExpressionTree.cs" />
-    <Compile Include="Fluent\FluentIterator.cs" />
-    <Compile Include="Abstraction\IBucket.cs" />
-    <Compile Include="Abstraction\IClassGenerator.cs" />
-    <Compile Include="Abstraction\IContainer.cs" />
-    <Compile Include="Abstraction\IQueryObject.cs" />
-    <Compile Include="Abstraction\IQueryObjectImpl.cs" />
-    <Compile Include="Abstraction\IVersionItem.cs" />
-    <Compile Include="IQueryContext.cs" />
-    <Compile Include="MemberReference.cs" />
-    <Compile Include="MethodCall.cs" />
-    <Compile Include="MethodNames.cs" />
-    <Compile Include="Messages.Designer.cs">
-      <AutoGen>True</AutoGen>
-      <DesignTime>True</DesignTime>
-      <DependentUpon>Messages.resx</DependentUpon>
-    </Compile>
-    <Compile Include="ProviderException.cs" />
-    <Compile Include="Abstraction\IModifiableCollection.cs" />
-    <Compile Include="Abstraction\IMethodCall.cs" />
-    <Compile Include="Queryable.cs" />
-    <Compile Include="QueryContextImpl.cs" />
-    <Compile Include="QueryProvider.cs" />
-    <Compile Include="BinaryOperator.cs" />
-    <Compile Include="TreeNode.cs" />
-    <Compile Include="QueryItemComparer.cs" />
-    <Compile Include="ProjectedQuery.cs" />
-    <Compile Include="QueryObject.cs" />
-    <Compile Include="Query.cs" />
-    <Compile Include="Collection\QueryCollection.cs" />
-    <Compile Include="Properties\AssemblyInfo.cs" />
-    <Compile Include="TypeReference.cs" />
-    <Compile Include="Utility.cs" />
-  </ItemGroup>
-  <ItemGroup>
-    <EmbeddedResource Include="Messages.resx">
-      <Generator>ResXFileCodeGenerator</Generator>
-      <LastGenOutput>Messages.Designer.cs</LastGenOutput>
-    </EmbeddedResource>
-  </ItemGroup>
-  <ItemGroup>
-    <BootstrapperPackage Include="Microsoft.Net.Framework.3.5.SP1">
-      <Visible>False</Visible>
-      <ProductName>.NET Framework 3.5 SP1</ProductName>
-      <Install>true</Install>
-    </BootstrapperPackage>
-    <BootstrapperPackage Include="Microsoft.Windows.Installer.3.1">
-      <Visible>False</Visible>
-      <ProductName>Windows Installer 3.1</ProductName>
-      <Install>true</Install>
-    </BootstrapperPackage>
-  </ItemGroup>
-  <ItemGroup>
-    <None Include="..\..\Code\SigningKeys\DotNetSdkForQuickBooksApiV3.snk">
-      <Link>DotNetSdkForQuickBooksApiV3.snk</Link>
-    </None>
-    <None Include="app.config" />
-    <None Include="packages.config" />
-  </ItemGroup>
-  <Import Project="$(MSBuildBinPath)\Microsoft.CSharp.targets" />
-  <PropertyGroup>
-    <PostBuildEvent>xcopy /Y "$(TargetPath)" "$(SolutionDir)..\SDK Assemblies\"
-xcopy /Y "$(TargetDir)$(TargetName).XML" "$(SolutionDir)..\SDK Assemblies\"</PostBuildEvent>
-  </PropertyGroup>
-  <Target Name="EnsureNuGetPackageBuildImports" BeforeTargets="PrepareForBuild">
-=======
 ﻿<Project Sdk="Microsoft.NET.Sdk">
     
->>>>>>> 5c5ae06c
     <PropertyGroup>
         <TargetFrameworks>netstandard2.0;net472</TargetFrameworks>
         <Version>6.0.0.0</Version>
@@ -212,17 +7,6 @@
         <RepositoryUrl>https://github.com/intuit/QuickBooks-V3-DotNET-SDK</RepositoryUrl>
         <PackageRequireLicenseAcceptance>true</PackageRequireLicenseAcceptance>
     </PropertyGroup>
-<<<<<<< HEAD
-    <Error Condition="!Exists('..\..\Code\packages\Microsoft.Net.Compilers.2.10.0\build\Microsoft.Net.Compilers.props')" Text="$([System.String]::Format('$(ErrorText)', '..\..\Code\packages\Microsoft.Net.Compilers.2.10.0\build\Microsoft.Net.Compilers.props'))" />
-  </Target>
-  <!-- To modify your build process, add your task inside one of the targets below and uncomment it. 
-       Other similar extension points exist, see Microsoft.Common.targets.
-  <Target Name="BeforeBuild">
-  </Target>
-  <Target Name="AfterBuild">
-  </Target>
-  -->
-=======
     <ItemGroup Condition="'$(TargetFramework)' == 'net472'">
         <Reference Include="System.Net.Http" />
     </ItemGroup>
@@ -233,5 +17,4 @@
     </ItemGroup>
     
    
->>>>>>> 5c5ae06c
 </Project>